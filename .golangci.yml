--- conflicted
+++ resolved
@@ -37,14 +37,11 @@
       - singleCaseSwitch
   golint:
     min-confidence: 0.6
-<<<<<<< HEAD
   gosimple:
     checks: ["all","-S1023"]
-=======
   gofumpt:
     module-path: github.com/thomaspoignant/go-feature-flag
     lang-version: "1.17"
->>>>>>> 909d3c09
 issues:
   exclude-rules:
     - path: _test.go
