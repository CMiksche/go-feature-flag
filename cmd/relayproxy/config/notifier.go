--- conflicted
+++ resolved
@@ -5,13 +5,8 @@
 type NotifierConf struct {
 	Kind NotifierKind `mapstructure:"kind" koanf:"kind"`
 	// Deprecated: Use WebhookURL instead
-<<<<<<< HEAD
-	SlackWebhookURL string              `mapstructure:"slackWebhookUrl" koanf:"slackWebhookUrl"`
-	EndpointURL     string              `mapstructure:"endpointUrl" koanf:"endpointUrl"`
-=======
 	SlackWebhookURL string              `mapstructure:"slackWebhookUrl" koanf:"slackwebhookurl"`
 	EndpointURL     string              `mapstructure:"endpointUrl" koanf:"endpointurl"`
->>>>>>> 5f2eeab3
 	Secret          string              `mapstructure:"secret" koanf:"secret"`
 	Meta            map[string]string   `mapstructure:"meta" koanf:"meta"`
 	Headers         map[string][]string `mapstructure:"headers" koanf:"headers"`
