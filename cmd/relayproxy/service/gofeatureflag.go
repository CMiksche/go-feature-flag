package service

import (
	"fmt"
	"log/slog"
	"time"

	awsConf "github.com/aws/aws-sdk-go-v2/config"
	slogzap "github.com/samber/slog-zap/v2"
	ffclient "github.com/thomaspoignant/go-feature-flag"
	"github.com/thomaspoignant/go-feature-flag/cmd/relayproxy/config"
	"github.com/thomaspoignant/go-feature-flag/exporter"
	"github.com/thomaspoignant/go-feature-flag/exporter/fileexporter"
	"github.com/thomaspoignant/go-feature-flag/exporter/gcstorageexporter"
	"github.com/thomaspoignant/go-feature-flag/exporter/kafkaexporter"
	"github.com/thomaspoignant/go-feature-flag/exporter/kinesisexporter"
	"github.com/thomaspoignant/go-feature-flag/exporter/logsexporter"
	"github.com/thomaspoignant/go-feature-flag/exporter/pubsubexporter"
	"github.com/thomaspoignant/go-feature-flag/exporter/s3exporterv2"
	"github.com/thomaspoignant/go-feature-flag/exporter/sqsexporter"
	"github.com/thomaspoignant/go-feature-flag/exporter/webhookexporter"
	"github.com/thomaspoignant/go-feature-flag/notifier"
	"github.com/thomaspoignant/go-feature-flag/notifier/discordnotifier"
	"github.com/thomaspoignant/go-feature-flag/notifier/slacknotifier"
	"github.com/thomaspoignant/go-feature-flag/notifier/microsoftteamsnotifier"
	"github.com/thomaspoignant/go-feature-flag/notifier/webhooknotifier"
	"github.com/thomaspoignant/go-feature-flag/retriever"
	"github.com/thomaspoignant/go-feature-flag/retriever/fileretriever"
	"github.com/thomaspoignant/go-feature-flag/retriever/gcstorageretriever"
	"github.com/thomaspoignant/go-feature-flag/retriever/githubretriever"
	"github.com/thomaspoignant/go-feature-flag/retriever/gitlabretriever"
	"github.com/thomaspoignant/go-feature-flag/retriever/httpretriever"
	"github.com/thomaspoignant/go-feature-flag/retriever/k8sretriever"
	"github.com/thomaspoignant/go-feature-flag/retriever/mongodbretriever"
	"github.com/thomaspoignant/go-feature-flag/retriever/redisretriever"
	"github.com/thomaspoignant/go-feature-flag/retriever/s3retrieverv2"
	"go.uber.org/zap"
	"golang.org/x/net/context"
	"k8s.io/client-go/rest"
)

func NewGoFeatureFlagClient(
	proxyConf *config.Config,
	logger *zap.Logger,
	notifiers []notifier.Notifier,
) (*ffclient.GoFeatureFlag, error) {
	var mainRetriever retriever.Retriever
	var err error

	if proxyConf == nil {
		return nil, fmt.Errorf("proxy config is empty")
	}

	if proxyConf.Retriever != nil {
		mainRetriever, err = initRetriever(proxyConf.Retriever)
		if err != nil {
			return nil, err
		}
	}

	// Manage if we have more than 1 retriever
	retrievers := make([]retriever.Retriever, 0)
	if proxyConf.Retrievers != nil {
		for _, r := range *proxyConf.Retrievers {
			currentRetriever, err := initRetriever(&r)
			if err != nil {
				return nil, err
			}
			retrievers = append(retrievers, currentRetriever)
		}
	}

	var exp ffclient.DataExporter
	if proxyConf.Exporter != nil {
		exp, err = initDataExporter(proxyConf.Exporter)
		if err != nil {
			return nil, err
		}
	}

	notif, err := initNotifier(proxyConf.Notifiers)
	if err != nil {
		return nil, err
	}
	notif = append(notif, notifiers...)

	f := ffclient.Config{
		PollingInterval:                 time.Duration(proxyConf.PollingInterval) * time.Millisecond,
		LeveledLogger:                   slog.New(slogzap.Option{Level: slog.LevelDebug, Logger: logger}.NewZapHandler()),
		Context:                         context.Background(),
		Retriever:                       mainRetriever,
		Retrievers:                      retrievers,
		Notifiers:                       notif,
		FileFormat:                      proxyConf.FileFormat,
		DataExporter:                    exp,
		StartWithRetrieverError:         proxyConf.StartWithRetrieverError,
		EnablePollingJitter:             proxyConf.EnablePollingJitter,
		DisableNotifierOnInit:           proxyConf.DisableNotifierOnInit,
		EvaluationContextEnrichment:     proxyConf.EvaluationContextEnrichment,
		PersistentFlagConfigurationFile: proxyConf.PersistentFlagConfigurationFile,
	}

	return ffclient.New(f)
}

// initRetriever initialize the retriever based on the configuration
func initRetriever(c *config.RetrieverConf) (retriever.Retriever, error) {
	retrieverTimeout := config.DefaultRetriever.Timeout
	if c.Timeout != 0 {
		retrieverTimeout = time.Duration(c.Timeout) * time.Millisecond
	}

	// Conversions
	switch c.Kind {
	case config.GitHubRetriever:
		token := c.AuthToken
		if token == "" && c.GithubToken != "" { // nolint: staticcheck
			token = c.GithubToken // nolint: staticcheck
		}
		return &githubretriever.Retriever{
			RepositorySlug: c.RepositorySlug,
			Branch: func() string {
				if c.Branch == "" {
					return config.DefaultRetriever.GitBranch
				}
				return c.Branch
			}(),
			FilePath:    c.Path,
			GithubToken: token,
			Timeout:     retrieverTimeout,
		}, nil
	case config.GitlabRetriever:
		return &gitlabretriever.Retriever{
			BaseURL: c.BaseURL,
			Branch: func() string {
				if c.Branch == "" {
					return config.DefaultRetriever.GitBranch
				}
				return c.Branch
			}(),
			FilePath:       c.Path,
			GitlabToken:    c.AuthToken,
			RepositorySlug: c.RepositorySlug,
			Timeout:        retrieverTimeout,
		}, nil
	case config.FileRetriever:
		return &fileretriever.Retriever{Path: c.Path}, nil
	case config.S3Retriever:
		awsConfig, err := awsConf.LoadDefaultConfig(context.Background())
		return &s3retrieverv2.Retriever{Bucket: c.Bucket, Item: c.Item, AwsConfig: &awsConfig}, err
	case config.HTTPRetriever:
		return &httpretriever.Retriever{
			URL: c.URL,
			Method: func() string {
				if c.HTTPMethod == "" {
					return config.DefaultRetriever.HTTPMethod
				}
				return c.HTTPMethod
			}(), Body: c.HTTPBody, Header: c.HTTPHeaders, Timeout: retrieverTimeout}, nil
	case config.GoogleStorageRetriever:
		return &gcstorageretriever.Retriever{Bucket: c.Bucket, Object: c.Object}, nil
	case config.KubernetesRetriever:
		client, err := rest.InClusterConfig()
		if err != nil {
			return nil, err
		}
		return &k8sretriever.Retriever{Namespace: c.Namespace, ConfigMapName: c.ConfigMap, Key: c.Key,
			ClientConfig: *client}, nil
	case config.MongoDBRetriever:
		return &mongodbretriever.Retriever{Database: c.Database, URI: c.URI, Collection: c.Collection}, nil
	case config.RedisRetriever:
		return &redisretriever.Retriever{Options: c.RedisOptions, Prefix: c.RedisPrefix}, nil
	default:
		return nil, fmt.Errorf("invalid retriever: kind \"%s\" "+
			"is not supported", c.Kind)
	}
}

func initDataExporter(c *config.ExporterConf) (ffclient.DataExporter, error) {
	dataExp := ffclient.DataExporter{
		FlushInterval: func() time.Duration {
			if c.FlushInterval != 0 {
				return time.Duration(c.FlushInterval) * time.Millisecond
			}
			return config.DefaultExporter.FlushInterval
		}(),
		MaxEventInMemory: func() int64 {
			if c.MaxEventInMemory != 0 {
				return c.MaxEventInMemory
			}
			return config.DefaultExporter.MaxEventInMemory
		}(),
	}

	var err error
	dataExp.Exporter, err = createExporter(c)
	if err != nil {
		return ffclient.DataExporter{}, err
	}

	return dataExp, nil
}

// nolint: funlen
func createExporter(c *config.ExporterConf) (exporter.CommonExporter, error) {
	format := config.DefaultExporter.Format
	if c.Format != "" {
		format = c.Format
	}

	filename := config.DefaultExporter.FileName
	if c.Filename != "" {
		filename = c.Filename
	}

	csvTemplate := config.DefaultExporter.CsvFormat
	if c.CsvTemplate != "" {
		csvTemplate = c.CsvTemplate
	}

	parquetCompressionCodec := config.DefaultExporter.ParquetCompressionCodec
	if c.ParquetCompressionCodec != "" {
		parquetCompressionCodec = c.ParquetCompressionCodec
	}

	switch c.Kind {
	case config.WebhookExporter:
		return &webhookexporter.Exporter{
			EndpointURL: c.EndpointURL,
			Secret:      c.Secret,
			Meta:        c.Meta,
			Headers:     c.Headers,
		}, nil
	case config.FileExporter:
		return &fileexporter.Exporter{
			Format:                  format,
			OutputDir:               c.OutputDir,
			Filename:                filename,
			CsvTemplate:             csvTemplate,
			ParquetCompressionCodec: parquetCompressionCodec,
		}, nil
	case config.LogExporter:
		return &logsexporter.Exporter{
			LogFormat: func() string {
				if c.LogFormat != "" {
					return c.LogFormat
				}
				return config.DefaultExporter.LogFormat
			}(),
		}, nil
	case config.S3Exporter:
		awsConfig, err := awsConf.LoadDefaultConfig(context.Background())
		if err != nil {
			return nil, err
		}

		return &s3exporterv2.Exporter{
			Bucket:                  c.Bucket,
			Format:                  format,
			S3Path:                  c.Path,
			Filename:                filename,
			CsvTemplate:             csvTemplate,
			ParquetCompressionCodec: parquetCompressionCodec,
			AwsConfig:               &awsConfig,
		}, nil
	case config.KinesisExporter:
		awsConfig, err := awsConf.LoadDefaultConfig(context.Background())
		if err != nil {
			return nil, err
		}
		return &kinesisexporter.Exporter{
			Format:    format,
			AwsConfig: &awsConfig,
			Settings: kinesisexporter.NewSettings(
				kinesisexporter.WithStreamArn(c.StreamArn),
				kinesisexporter.WithStreamName(c.StreamName),
			),
		}, nil
	case config.GoogleStorageExporter:
		return &gcstorageexporter.Exporter{
			Bucket:                  c.Bucket,
			Format:                  format,
			Path:                    c.Path,
			Filename:                filename,
			CsvTemplate:             csvTemplate,
			ParquetCompressionCodec: parquetCompressionCodec,
		}, nil
	case config.SQSExporter:
		awsConfig, err := awsConf.LoadDefaultConfig(context.Background())
		if err != nil {
			return nil, err
		}
		return &sqsexporter.Exporter{
			QueueURL:  c.QueueURL,
			AwsConfig: &awsConfig,
		}, nil
	case config.KafkaExporter:
		return &kafkaexporter.Exporter{
			Format:   format,
			Settings: c.Kafka,
		}, nil
	case config.PubSubExporter:
		return &pubsubexporter.Exporter{
			ProjectID: c.ProjectID,
			Topic:     c.Topic,
		}, nil
	default:
		return nil, fmt.Errorf("invalid exporter: kind \"%s\" is not supported", c.Kind)
	}
}

func initNotifier(c []config.NotifierConf) ([]notifier.Notifier, error) {
	if c == nil {
		return nil, nil
	}
	var notifiers []notifier.Notifier

	for _, cNotif := range c {
		switch cNotif.Kind {
		case config.SlackNotifier:
<<<<<<< HEAD
			notifiers = append(notifiers, &slacknotifier.Notifier{SlackWebhookURL: cNotif.SlackWebhookURL})
		case config.MicrosoftTeamsNotifier:
			notifiers = append(notifiers, &microsoftteamsnotifier.Notifier{MicrosoftTeamsWebhookURL: cNotif.MicrosoftTeamsWebhookURL})
=======
			if cNotif.WebhookURL == "" && cNotif.SlackWebhookURL != "" { // nolint
				cNotif.WebhookURL = cNotif.SlackWebhookURL // nolint
			}
			notifiers = append(notifiers, &slacknotifier.Notifier{SlackWebhookURL: cNotif.WebhookURL})
>>>>>>> 2094e0ed

		case config.WebhookNotifier:
			notifiers = append(notifiers,
				&webhooknotifier.Notifier{
					Secret:      cNotif.Secret,
					EndpointURL: cNotif.EndpointURL,
					Meta:        cNotif.Meta,
					Headers:     cNotif.Headers,
				},
			)
		case config.DiscordNotifier:
			notifiers = append(notifiers, &discordnotifier.Notifier{DiscordWebhookURL: cNotif.WebhookURL})
		default:
			return nil, fmt.Errorf("invalid notifier: kind \"%s\" is not supported", cNotif.Kind)
		}
	}
	return notifiers, nil
}<|MERGE_RESOLUTION|>--- conflicted
+++ resolved
@@ -318,17 +318,12 @@
 	for _, cNotif := range c {
 		switch cNotif.Kind {
 		case config.SlackNotifier:
-<<<<<<< HEAD
-			notifiers = append(notifiers, &slacknotifier.Notifier{SlackWebhookURL: cNotif.SlackWebhookURL})
-		case config.MicrosoftTeamsNotifier:
-			notifiers = append(notifiers, &microsoftteamsnotifier.Notifier{MicrosoftTeamsWebhookURL: cNotif.MicrosoftTeamsWebhookURL})
-=======
 			if cNotif.WebhookURL == "" && cNotif.SlackWebhookURL != "" { // nolint
 				cNotif.WebhookURL = cNotif.SlackWebhookURL // nolint
 			}
 			notifiers = append(notifiers, &slacknotifier.Notifier{SlackWebhookURL: cNotif.WebhookURL})
->>>>>>> 2094e0ed
-
+		case config.MicrosoftTeamsNotifier:
+			notifiers = append(notifiers, &microsoftteamsnotifier.Notifier{MicrosoftTeamsWebhookURL: cNotif.MicrosoftTeamsWebhookURL})
 		case config.WebhookNotifier:
 			notifiers = append(notifiers,
 				&webhooknotifier.Notifier{
